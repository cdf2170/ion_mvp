--- conflicted
+++ resolved
@@ -4,18 +4,18 @@
 
 - Framework: FastAPI
 - Database: PostgreSQL (SQLAlchemy + Alembic)
-- Auth: Bearer token 
+- Auth: Bearer token
 - API prefix: `/v1`
 - Repo entrypoint: `backend/app/main.py` (app factory: `create_app()`)
 
 ## Repository layout
 
 - `backend/app/` - application package
-  - `main.py` - FastAPI app factory and health/debug endpoints
-  - `config.py` - application configuration (imported by `main.py` when present)
-  - `schemas.py` - Pydantic data models used by the API
-  - `routers/` - API routers (users, devices, apis, policies, history, groups, access, oauth)
-  - `db/` - database models and session management
+    - `main.py` - FastAPI app factory and health/debug endpoints
+    - `config.py` - application configuration (imported by `main.py` when present)
+    - `schemas.py` - Pydantic data models used by the API
+    - `routers/` - API routers (users, devices, apis, policies, history, groups, access, oauth)
+    - `db/` - database models and session management
 - `alembic/` - migrations
 - `seed_db.py` - database seeding helper used by the admin endpoint
 - deployment and helper scripts at repo root: `start_backend.sh`, `deploy_railway.sh`, `start_production.sh`, `Dockerfile.bak`, `Procfile` and related docs
@@ -24,30 +24,28 @@
 
 Prerequisites:
 
-<<<<<<< HEAD
 - Python 3.11+ (the project uses modern Pydantic patterns)
 - PostgreSQL (local or via Docker)
 - Recommended: a virtual environment or `venv`/`pipx`
 
 1. Create and activate a virtual environment
 
-  python3 -m venv .venv
-  source .venv/bin/activate
+python3 -m venv .venv
+source .venv/bin/activate
 
 2. Install dependencies
 
-  pip install -r requirements.txt
+pip install -r requirements.txt
 
 3. Configure environment variables
 
-
 4. Run database migrations (Alembic)
 
-  alembic upgrade head
+alembic upgrade head
 
 5. Start the app (development)
 
-  uvicorn backend.app.main:app --reload --port 8000
+uvicorn backend.app.main:app --reload --port 8000
 
 If you want to use the included scripts, see `start_backend.sh` and `start_production.sh` for common patterns used in this repository.
 
@@ -80,43 +78,46 @@
 
 ## Authentication
 
-
 ## Full API routes
 
 This is a complete, code-accurate list of routes registered by the application (no emojis). OAuth endpoints are listed separately since the OAuth router is mounted without the `/v1` prefix.
 
 Top-level (main app)
-- GET  /                     — root: basic app status
-- GET  /health               — legacy Railway health
-- GET  /api/devices          — redirect (301) -> /v1/devices
-- GET  /api/health           — alias to health check
+
+- GET / — root: basic app status
+- GET /health — legacy Railway health
+- GET /api/devices — redirect (301) -> /v1/devices
+- GET /api/health — alias to health check
 
 Versioned API (prefix: /v1) — probes & helpers
-- GET  /v1/health
-- GET  /v1/debug/routes
-- GET  /v1/readiness
-- GET  /v1/liveness
-- GET  /v1/cors-debug
-- GET  /v1/api-info
+
+- GET /v1/health
+- GET /v1/debug/routes
+- GET /v1/readiness
+- GET /v1/liveness
+- GET /v1/cors-debug
+- GET /v1/api-info
 - POST /v1/admin/seed-database
 - POST /v1/admin/run-migration
 - POST /v1/admin/fix-database
 
 OAuth endpoints (mounted at `/oauth`)
-- GET  /oauth/.well-known/openid-configuration
-- GET  /oauth/authorize
+
+- GET /oauth/.well-known/openid-configuration
+- GET /oauth/authorize
 - POST /oauth/callback
 - POST /oauth/token
-- GET  /oauth/userinfo
-- GET  /oauth/jwks
-- GET  /oauth/logout
-- GET  /oauth/test-users
+- GET /oauth/userinfo
+- GET /oauth/jwks
+- GET /oauth/logout
+- GET /oauth/test-users
 
 Users router (`/v1/users`)
-- GET  /v1/users
-- GET  /v1/users/{cid}
+
+- GET /v1/users
+- GET /v1/users/{cid}
 - POST /v1/users/scan/{cid}
-- PUT  /v1/users/{cid}
+- PUT /v1/users/{cid}
 - POST /v1/users/merge
 - POST /v1/users/password-reset
 - POST /v1/users/sync
@@ -124,83 +125,92 @@
 - POST /v1/users/advanced-merge/execute
 
 Devices router (`/v1/devices`)
-- GET    /v1/devices
-- GET    /v1/devices/{device_id}
-- PUT    /v1/devices/{device_id}
+
+- GET /v1/devices
+- GET /v1/devices/{device_id}
+- PUT /v1/devices/{device_id}
 - DELETE /v1/devices/{device_id}
-- GET    /v1/devices/non-compliant/summary
-- GET    /v1/devices/summary/counts
-- GET    /v1/devices/summary/by-status
-- GET    /v1/devices/summary/compliance
-- GET    /v1/devices/summary/by-tag
-- GET    /v1/devices/summary/by-vlan
-- GET    /v1/devices/summary/recent-activity
-- GET    /v1/devices/summary/by-os
-- GET    /v1/devices/summary/risk-analysis
+- GET /v1/devices/non-compliant/summary
+- GET /v1/devices/summary/counts
+- GET /v1/devices/summary/by-status
+- GET /v1/devices/summary/compliance
+- GET /v1/devices/summary/by-tag
+- GET /v1/devices/summary/by-vlan
+- GET /v1/devices/summary/recent-activity
+- GET /v1/devices/summary/by-os
+- GET /v1/devices/summary/risk-analysis
 
 API management router (`/v1/apis`)
-- GET    /v1/apis
-- GET    /v1/apis/{connection_id}
-- POST   /v1/apis
-- PUT    /v1/apis/{connection_id}
+
+- GET /v1/apis
+- GET /v1/apis/{connection_id}
+- POST /v1/apis
+- PUT /v1/apis/{connection_id}
 - DELETE /v1/apis/{connection_id}
-- POST   /v1/apis/{connection_id}/test
-- POST   /v1/apis/{connection_id}/sync
-- GET    /v1/apis/{connection_id}/logs
-- PUT    /v1/apis/{connection_id}/tags
-- GET    /v1/apis/status/summary
-- POST   /v1/apis/sync-all
-- GET    /v1/apis/orphans
-- POST   /v1/apis/improve-device-names
-- POST   /v1/apis/fix-misnamed-devices
+- POST /v1/apis/{connection_id}/test
+- POST /v1/apis/{connection_id}/sync
+- GET /v1/apis/{connection_id}/logs
+- PUT /v1/apis/{connection_id}/tags
+- GET /v1/apis/status/summary
+- POST /v1/apis/sync-all
+- GET /v1/apis/orphans
+- POST /v1/apis/improve-device-names
+- POST /v1/apis/fix-misnamed-devices
 
 Policies router (`/v1/policies`)
-- GET    /v1/policies
-- GET    /v1/policies/{policy_id}
-- POST   /v1/policies
-- PUT    /v1/policies/{policy_id}
+
+- GET /v1/policies
+- GET /v1/policies/{policy_id}
+- POST /v1/policies
+- PUT /v1/policies/{policy_id}
 - DELETE /v1/policies/{policy_id}
-- POST   /v1/policies/{policy_id}/enable
-- POST   /v1/policies/{policy_id}/disable
-- GET    /v1/policies/summary/by-type
-- GET    /v1/policies/summary/by-severity
+- POST /v1/policies/{policy_id}/enable
+- POST /v1/policies/{policy_id}/disable
+- GET /v1/policies/summary/by-type
+- GET /v1/policies/summary/by-severity
 
 History / audit router (`/v1/history`)
-- GET  /v1/history/config
-- GET  /v1/history/activity
+
+- GET /v1/history/config
+- GET /v1/history/activity
 - POST /v1/history/activity
-- GET  /v1/history/activity/summary/by-type
-- GET  /v1/history/activity/summary/by-risk
-- GET  /v1/history/config/summary/recent-changes
-- GET  /v1/history/timeline
+- GET /v1/history/activity/summary/by-type
+- GET /v1/history/activity/summary/by-risk
+- GET /v1/history/config/summary/recent-changes
+- GET /v1/history/timeline
 
 Groups router (`/v1/groups`)
-- GET  /v1/groups
-- GET  /v1/groups/{group_name}/members
-- GET  /v1/groups/summary/by-type
-- GET  /v1/groups/departments
-- GET  /v1/groups/user/{cid}/memberships
+
+- GET /v1/groups
+- GET /v1/groups/{group_name}/members
+- GET /v1/groups/summary/by-type
+- GET /v1/groups/departments
+- GET /v1/groups/user/{cid}/memberships
 
 Access management router (`/v1/access`)
-- GET  /v1/access
-- GET  /v1/access/audit
-- GET  /v1/access/user/{cid}
-- GET  /v1/access/user/{cid}/audit
-- GET  /v1/access/summary
-- GET  /v1/access/compliance/{framework}
+
+- GET /v1/access
+- GET /v1/access/audit
+- GET /v1/access/user/{cid}
+- GET /v1/access/user/{cid}/audit
+- GET /v1/access/summary
+- GET /v1/access/compliance/{framework}
 
 Notes:
+
 - Most business endpoints require a Bearer token via the `verify_token` dependency.
 - The OAuth router is mounted without the `/v1` prefix.
 - For a runtime-accurate dump of registered routes, call the running app's debug endpoint: `/v1/debug/routes`.
-=======
-| V | D | D |
-|----------|---------|-------------|
-| `DATAASE_URL` | `://:@:/_` | PSQL   |
-| `DEMO_API_TOKEN` | `--` |    API  |
-| `ALLOWED_ORIGINS` | `://:` | CORS   (-) |
-| `APP_NAME` | `MVP ` | A  |
-| `DEUG` | `` | E   |
+
+# I think this is borked
+
+| V                 | D          | D        |
+| ----------------- | ---------- | -------- |
+| `DATAASE_URL`     | `://:@:/_` | PSQL     |
+| `DEMO_API_TOKEN`  | `--`       | API      |
+| `ALLOWED_ORIGINS` | `://:`     | CORS (-) |
+| `APP_NAME`        | `MVP `     | A        |
+| `DEUG`            | ``         | E        |
 
 ## P S
 
@@ -209,48 +219,51 @@
  /
     /
         /
-           .y      # SQLAy 
-           .y     # D  
+           .y      # SQLAy
+           .y     # D
         /
-           .y       # U API 
+           .y       # U API
         y/
-           .y        # A 
-        .y          # C 
-        .y           # API 
-        .y        # Py  
- /                  # D 
- -.y        # PSQL 
- .          # Py 
- _.y               # D  
- .              # E 
+           .y        # A
+        .y          # C
+        .y           # API
+        .y        # Py
+ /                  # D
+ -.y        # PSQL
+ .          # Py
+ _.y               # D
+ .              # E
 ```
 
 ## P Dy
 
 ### Ry (R)
-S [RAILWAY_DEPLOY.](RAILWAY_DEPLOY.)   Ry y .
+
+S [RAILWAY_DEPLOY.](RAILWAY_DEPLOY.) Ry y .
 
 **Q Ry S:**
+
 ```
   - @y/
-y 
-y 
-y  
-y 
+y
+y
+y
+y
 ```
 
 ### M Dy
-  :
-
-. S `DEUG=`   
-. U   `DEMO_API_TOKEN`
-. C  `DATAASE_URL`  y PSQL 
-. S  `ALLOWED_ORIGINS`  y  
-. U   WSGI   G:
-
-```
-  
+
+:
+
+. S `DEUG=`  
+. U `DEMO_API_TOKEN`
+. C `DATAASE_URL` y PSQL
+. S `ALLOWED_ORIGINS` y  
+. U WSGI G:
+
+```
+
  -  - ..UW ..: -- ...:
 ```
-# Trigger Railway deployment
->>>>>>> 90c8ffa5
+
+# Trigger Railway deployment